--- conflicted
+++ resolved
@@ -1,28 +1,5 @@
-<<<<<<< HEAD
-#
-# Copyright (c) 2021, NVIDIA CORPORATION.
-#
-# Licensed under the Apache License, Version 2.0 (the "License");
-# you may not use this file except in compliance with the License.
-# You may obtain a copy of the License at
-#
-#     http://www.apache.org/licenses/LICENSE-2.0
-#
-# Unless required by applicable law or agreed to in writing, software
-# distributed under the License is distributed on an "AS IS" BASIS,
-# WITHOUT WARRANTIES OR CONDITIONS OF ANY KIND, either express or implied.
-# See the License for the specific language governing permissions and
-# limitations under the License.
-#
-from typing import Any, Dict, Tuple
-
 import tensorflow as tf
 
-from ..utils.misc_utils import docstring_parameter
-=======
-import tensorflow as tf
-
->>>>>>> 3f95dc83
 from ..utils.registry import Registry
 
 masking_registry = Registry("tf.masking")
@@ -31,181 +8,40 @@
 MaskedTargets = tf.Tensor
 
 
-<<<<<<< HEAD
-MASK_SEQUENCE_PARAMETERS_DOCSTRING = """
-    hidden_size: int
-        The hidden dimension of input tensors, needed to initialize trainable vector of masked
-        positions.
-    padding_idx: int, default = 0
-        Index of padding item used for getting batch of sequences with the same length
-    eval_on_last_item_seq_only: bool, default = True
-        Predict only last item during evaluation
-"""
-
-
-@docstring_parameter(mask_sequence_parameters=MASK_SEQUENCE_PARAMETERS_DOCSTRING)
-class MaskSequence(tf.keras.layers.Layer):
-    """Base class to prepare masked items inputs/labels for language modeling tasks.
-    Parameters
-
-    Transformer architectures can be trained in different ways. Depending of the training method,
-    there is a specific masking schema. The masking schema sets the items to be predicted (labels)
-    and mask (hide) their positions in the sequence so that they are not used by the Transformer
-    layers for prediction.
-
-    We currently provide 4 different masking schemes out of the box:
-        - Causal LM (clm)
-        - Masked LM (mlm)
-        - Permutation LM (plm)
-        - Replacement Token Detection (rtd)
-
-    This class can be extended to add different a masking scheme.
-
-    ----------
-    {mask_sequence_parameters}
-    """
-
-    # TODO: Link to masking-class in the doc-string.
-
-    def __init__(
-        self,
-        hidden_size: int,
-        padding_idx: int = 0,
-        eval_on_last_item_seq_only: bool = True,
-    ):
-        super(MaskSequence, self).__init__()
-        self.padding_idx = padding_idx
-        self.hidden_size = hidden_size
-        self.eval_on_last_item_seq_only = eval_on_last_item_seq_only
-        self.mask_schema = None
-        self.masked_targets = None
-
-        # Create a trainable embedding to replace masked interactions
-        initializer = tf.random_normal_initializer(mean=0.0, stddev=0.001)
-        self.masked_item_embedding = tf.Variable(
-            initializer(shape=[self.hidden_size], dtype=tf.float32)
-        )
-=======
 class MaskSequence(tf.keras.layers.Layer):
     def __init__(self, padding_idx: int = 0, **kwargs):
         self.padding_idx = padding_idx
         super(MaskSequence, self).__init__(**kwargs)
         self.schema = None
->>>>>>> 3f95dc83
 
-    def _compute_masked_targets(
-        self, item_ids: tf.Tensor, training=False
-    ) -> Tuple[MaskingSchema, MaskedTargets]:
-        """
-        Method to prepare masked labels based on the sequence of item ids.
-        It returns The true labels of masked positions and the related boolean mask.
-        Parameters
-        ----------
-        item_ids: torch.Tensor
-            The sequence of input item ids used for deriving labels of
-            next item prediction task.
-        training: bool
-            Flag to indicate whether we are in `Training` mode or not.
-            During training, the labels can be any items within the sequence
-            based on the selected masking task.
-            During evaluation, we are predicting all next items or last item only
-            in the sequence based on the param `eval_on_last_item_seq_only`.
-        """
+    def _compute_masked_targets(self, item_ids: tf.Tensor, training=False) -> MaskingSchema:
+        # TODO: assert inputs has 3 dims
         raise NotImplementedError
 
-    def compute_masked_targets(
-        self, item_ids: tf.Tensor, training=False
-    ) -> Tuple[MaskingSchema, MaskedTargets]:
-        """
-        Method to prepare masked labels based on the sequence of item ids.
-        It returns The true labels of masked positions and the related boolean mask.
-        And the attributes of the class `mask_schema` and `masked_targets`
-        are updated to be re-used in other modules.
-        Parameters
-        ----------
-        item_ids: torch.Tensor
-            The sequence of input item ids used for deriving labels of
-            next item prediction task.
-        training: bool
-            Flag to indicate whether we are in `Training` mode or not.
-            During training, the labels can be any items within the sequence
-            based on the selected masking task.
-            During evaluation, we are predicting the last item in the sequence.
-        Returns
-        -------
-        Tuple[MaskingSchema, MaskedTargets]
-        """
-        assert item_ids.ndim == 2, "`item_ids` must have 2 dimensions."
+    def compute_masked_targets(self, item_ids: tf.Tensor, training=False, return_targets=False):
         self.mask_schema, self.masked_targets = self._compute_masked_targets(
             item_ids, training=training
         )
+        if return_targets:
+            return self.masked_targets
 
-        return self.mask_schema, self.masked_targets
+    def apply_mask_to_inputs(self, inputs: tf.Tensor, schema: MaskingSchema):
+        raise NotImplementedError
 
-    def apply_mask_to_inputs(self, inputs: tf.Tensor, schema: MaskingSchema) -> tf.Tensor:
-        """
-        Control the masked positions in the inputs by replacing the true interaction
-        by a learnable masked embedding.
-        Parameters
-        ----------
-        inputs: tf.Tensor
-            The 3-D tensor of interaction embeddings resulting from the ops:
-            TabularFeatures + aggregation + projection(optional)
-        schema: MaskingSchema
-            The boolean mask indicating masked positions.
-        """
-        inputs = tf.where(
-            schema.unsqueeze(-1).bool(),
-            tf.cast(self.masked_item_embedding, dtype=inputs.dtype),
-            inputs,
-        )
-        return inputs
+    def apply_mask_to_targets(self, target: tf.Tensor, schema: MaskingSchema):
+        raise NotImplementedError
 
-    def predict_all(self, item_ids: tf.tensor) -> Tuple[MaskingSchema, MaskedTargets]:
-        """
-        Prepare labels for all next item predictions instead of
-        last-item predictions in a user's sequence.
-        Parameters
-        ----------
-        item_ids: tf.Tensor
-            The sequence of input item ids used for deriving labels of
-            next item prediction task.
-        Returns
-        -------
-        Tuple[MaskingSchema, MaskedTargets]
-        """
-        # TODO : Add option to predict N-last items
-        # shift sequence of item-ids
-        labels = item_ids[:, 1:]
-        # As after shifting the sequence length will be subtracted by one, adding a masked item in
-        # the sequence to return to the initial sequence.
-        # This is important for ReformerModel(), for example
-        labels = tf.cat(
-            [
-                labels,
-                tf.zeros((labels.shape[0], 1), dtype=labels.dtype),
-            ],
-            axis=-1,
-        )
-        # apply mask on input where target is on padding index
-        mask_labels = labels != self.padding_idx
-        return mask_labels, labels
-
-    def call(self, inputs: tf.Tensor, item_ids: tf.Tensor, training=False) -> tf.Tensor:
-        _ = self.compute_masked_targets(item_ids=item_ids, training=training)
+    def call(self, inputs: tf.Tensor, item_ids: tf.Tensor, training=False, **kwargs) -> tf.Tensor:
+        self.compute_masked_targets(item_ids=item_ids, training=training)
         return self.apply_mask_to_inputs(inputs, self.mask_schema)
 
-    def transformer_required_arguments(self) -> Dict[str, Any]:
+    def transformer_required_arguments(self):
         return {}
 
-    def transformer_optional_arguments(self) -> Dict[str, Any]:
+    def transformer_optional_arguments(self):
         return {}
 
-    @property
-    def transformer_arguments(self) -> Dict[str, Any]:
-        """
-        Prepare additional arguments to pass to the Transformer forward methods.
-        """
+    def transformer_arguments(self):
         return {**self.transformer_required_arguments(), **self.transformer_optional_arguments()}
 
     def build(self, input_shape):
@@ -214,73 +50,20 @@
 
 
 @masking_registry.register_with_multiple_names("clm", "causal")
-@docstring_parameter(mask_sequence_parameters=MASK_SEQUENCE_PARAMETERS_DOCSTRING)
 class CausalLanguageModeling(MaskSequence):
-    """
-    In Causal Language Modeling (clm) you predict the next item based on past positions of the
-    sequence. Future positions are masked.
-    Parameters:
-    ----------
-    {mask_sequence_parameters}
-    train_on_last_item_seq_only: predict only last item during training
-    """
-
-    def __init__(
-        self,
-        hidden_size: int,
-        device: str = "cpu",
-        padding_idx: int = 0,
-        eval_on_last_item_seq_only: bool = True,
-        train_on_last_item_seq_only: bool = False,
-    ):
-        super(CausalLanguageModeling, self).__init__(
-            hidden_size=hidden_size,
-            device=device,
-            padding_idx=padding_idx,
-            eval_on_last_item_seq_only=eval_on_last_item_seq_only,
-        )
-        self.train_on_last_item_seq_only = train_on_last_item_seq_only
-
-    def _compute_masked_targets(
-        self, item_ids: tf.Tensor, training=False
-    ) -> Tuple[MaskingSchema, MaskedTargets]:
-        mask_labels, labels = self.predict_all(item_ids)
-
-        if (self.eval_on_last_item_seq_only and not training) or (
-            self.train_on_last_item_seq_only and training
-        ):
-            rows_ids = tf.range(labels.size(0), dtype=tf.int64)
-            last_item_sessions = mask_labels.sum(axis=1) - 1
-            label_seq_trg_eval = tf.zeros(labels.shape, dtype=tf.int64)
-            label_seq_trg_eval[rows_ids, last_item_sessions] = labels[rows_ids, last_item_sessions]
-            # Updating labels and mask
-            labels = label_seq_trg_eval
-            mask_labels = label_seq_trg_eval != self.padding_idx
-        return mask_labels, labels
-
-    def apply_mask_to_inputs(self, inputs: tf.Tensor, mask_schema: MaskingSchema) -> tf.Tensor:
-        # shift sequence of interaction embeddings
-        pos_emb_inp = inputs[:, :-1]
-        # Adding a masked item in the sequence to return to the initial sequence.
-        pos_emb_inp = tf.cat(
-            [
-                pos_emb_inp,
-                tf.zeros(
-                    (pos_emb_inp.shape[0], 1, pos_emb_inp.shape[2]),
-                    dtype=pos_emb_inp.dtype,
-                ).to(self.device),
-            ],
-            axis=1,
-        )
-        # Replacing the inputs corresponding to masked label with a trainable embedding
-        pos_emb_inp = tf.where(
-            mask_schema.unsqueeze(-1).bool(),
-            pos_emb_inp,
-            self.masked_item_embedding.to(pos_emb_inp.dtype),
-        )
-        return pos_emb_inp
+    pass
 
 
 @masking_registry.register_with_multiple_names("mlm", "masked")
 class MaskedLanguageModeling(MaskSequence):
+    pass
+
+
+@masking_registry.register_with_multiple_names("mlm", "permutation")
+class PermutationLanguageModeling(MaskSequence):
+    pass
+
+
+@masking_registry.register_with_multiple_names("mlm", "replacement")
+class ReplacementLanguageModeling(MaskSequence):
     pass