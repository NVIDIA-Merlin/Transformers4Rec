--- conflicted
+++ resolved
@@ -35,15 +35,7 @@
         return {"input_embeds": inputs_embeds, "head_mask": head_mask}
 
 
-<<<<<<< HEAD
-class TransformerBlock(torch.nn.Module):
-=======
 class TransformerBlock(BlockBase):
-    TRANSFORMER_TO_PREPARE: Dict[PretrainedConfig, Type[TransformerPrepare]] = {
-        GPT2Model: GPT2Prepare
-    }
-
->>>>>>> 91fb69f4
     """
     Class to support HF Transformers for session-based and sequential-based recommendation models.
 
