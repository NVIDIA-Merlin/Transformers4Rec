--- conflicted
+++ resolved
@@ -45,11 +45,7 @@
     "build_blocks",
     "Block",
     "MLPBlock",
-<<<<<<< HEAD
-    "BlockWithHead",
     "StochasticSwapNoise",
-=======
->>>>>>> e2ea27ad
     "TransformerBlock",
     "ContinuousFeatures",
     "EmbeddingFeatures",
