--- conflicted
+++ resolved
@@ -72,11 +72,8 @@
     "NextItemPredictionTask",
     "TabularModule",
     "SoftEmbedding",
-<<<<<<< HEAD
     "Trainer",
-=======
     "LayerNormalizationFeatures",
->>>>>>> 3aa8254c
 ]
 
 try:
