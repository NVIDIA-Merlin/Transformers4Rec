--- conflicted
+++ resolved
@@ -72,11 +72,8 @@
     "NextItemPredictionTask",
     "TabularModule",
     "SoftEmbedding",
-<<<<<<< HEAD
+    "LayerNormalizationFeatures",
     "Trainer",
-=======
-    "LayerNormalizationFeatures",
->>>>>>> e20d4bf0
 ]
 
 try:
