#
# Copyright (c) 2021, NVIDIA CORPORATION.
#
# Licensed under the Apache License, Version 2.0 (the "License");
# you may not use this file except in compliance with the License.
# You may obtain a copy of the License at
#
#     http://www.apache.org/licenses/LICENSE-2.0
#
# Unless required by applicable law or agreed to in writing, software
# distributed under the License is distributed on an "AS IS" BASIS,
# WITHOUT WARRANTIES OR CONDITIONS OF ANY KIND, either express or implied.
# See the License for the specific language governing permissions and
# limitations under the License.
#

# Block related imports
from .block.base import Block, BlockBase, SequentialBlock, build_blocks, right_shift_block
from .block.mlp import MLPBlock
from .block.tabular.aggregation import (
    ConcatFeatures,
    ElementwiseSum,
    ElementwiseSumItemMulti,
    StackFeatures,
)
from .block.tabular.tabular import (
    AsTabular,
    FilterFeatures,
    MergeTabular,
    SequentialTabularTransformations,
    TabularAggregation,
    TabularBlock,
    TabularModule,
    TabularTransformation,
)
from .block.tabular.transformations import StochasticSwapNoise, TabularLayerNorm
from .block.transformer import TransformerBlock

# Features related imports
from .features.continuous import ContinuousFeatures
from .features.embedding import (
    EmbeddingFeatures,
    FeatureConfig,
    SoftEmbedding,
    SoftEmbeddingFeatures,
    TableConfig,
)
from .features.sequence import SequenceEmbeddingFeatures, TabularSequenceFeatures
from .features.tabular import TabularFeatures

# Model related imports
from .model.head import (
    BinaryClassificationTask,
    Head,
    NextItemPredictionTask,
    PredictionTask,
    RegressionTask,
)
<<<<<<< HEAD
from .model import Model
from .tabular import AsTabular, FilterFeatures, MergeTabular, TabularModule
from .trainer import Trainer
=======
from .model.model import Model
>>>>>>> 238fdc81

__all__ = [
    "SequentialBlock",
    "right_shift_block",
    "build_blocks",
    "BlockBase",
    "TabularBlock",
    "Block",
    "MLPBlock",
    "TabularTransformation",
    "SequentialTabularTransformations",
    "TabularAggregation",
    "StochasticSwapNoise",
    "TabularLayerNorm",
    "TransformerBlock",
    "ContinuousFeatures",
    "EmbeddingFeatures",
    "SoftEmbeddingFeatures",
    "TabularSequenceFeatures",
    "SequenceEmbeddingFeatures",
    "FeatureConfig",
    "TableConfig",
    "TabularFeatures",
    "Head",
    "Model",
    "PredictionTask",
    "AsTabular",
    "ConcatFeatures",
    "FilterFeatures",
    "ElementwiseSum",
    "ElementwiseSumItemMulti",
    "MergeTabular",
    "StackFeatures",
    "BinaryClassificationTask",
    "RegressionTask",
    "NextItemPredictionTask",
    "TabularModule",
    "SoftEmbedding",
<<<<<<< HEAD
    "Trainer",
    "LayerNormalizationFeatures",
=======
>>>>>>> 238fdc81
]

try:
    from .data import DataLoader, DataLoaderValidator  # noqa: F401

    __all__.append("DataLoader")
except ImportError:
    pass<|MERGE_RESOLUTION|>--- conflicted
+++ resolved
@@ -56,13 +56,7 @@
     PredictionTask,
     RegressionTask,
 )
-<<<<<<< HEAD
-from .model import Model
-from .tabular import AsTabular, FilterFeatures, MergeTabular, TabularModule
-from .trainer import Trainer
-=======
 from .model.model import Model
->>>>>>> 238fdc81
 
 __all__ = [
     "SequentialBlock",
@@ -101,11 +95,7 @@
     "NextItemPredictionTask",
     "TabularModule",
     "SoftEmbedding",
-<<<<<<< HEAD
     "Trainer",
-    "LayerNormalizationFeatures",
-=======
->>>>>>> 238fdc81
 ]
 
 try:
