--- conflicted
+++ resolved
@@ -384,24 +384,12 @@
             predictions = {}
             for name, task in self.prediction_task_dict.items():
                 if isinstance(targets, dict):
-<<<<<<< HEAD
                     label = targets.get(task.target_name, None)
                 else:
                     label = targets
                 if label is not None:
                     # Remove dimension `1` as merlin dataloader returns tensors of shape (-1, 1)
                     label = torch.squeeze(label.float(), -1)
-=======
-                    if not task.target_name:
-                        raise ValueError(
-                            f"The `target_name` of the task {type(task)} should be specified,"
-                            "as the head contains multiple tasks."
-                        )
-                    label = targets[task.target_name]
-                else:
-                    label = targets
-
->>>>>>> 2a7e7bb1
                 task_output = task(
                     body_outputs, targets=label, training=training, testing=testing, **kwargs
                 )
@@ -532,22 +520,20 @@
     def forward(
         self, inputs: TensorOrTabularData, targets=None, training=False, testing=False, **kwargs
     ):
-        # TODO: Optimize this
-<<<<<<< HEAD
         # Convert inputs to float32 which is the default type, expected by PyTorch
         for name, val in inputs.items():
             if torch.is_floating_point(val):
-                inputs[name] = torch.squeeze(val.to(torch.float32), -1)
-            else:
+                inputs[name] = val.to(torch.float32)
+        # Squeeze second dimension `1` of non-list inputs  
+        for name, val in input.items():
                 inputs[name] = torch.squeeze(val, -1)
 
         if isinstance(targets, dict) and len(targets) == 0:
             # `pyarrow`` dataloader is returning {} instead of None
             # TODO remove this code when `PyarraowDataLoader` is dropped
             targets = None
-=======
->>>>>>> 2a7e7bb1
-
+
+        # TODO: Optimize this
         if training or testing:
             losses = []
             labels = {}
