--- conflicted
+++ resolved
@@ -87,12 +87,6 @@
 
         if isinstance(masking, str):
             masking = masking_registry.parse(masking)(hidden_size=hidden_size[-1], **kwargs)
-<<<<<<< HEAD
-        output.masking = masking
-
-        return output
-
-=======
 
         output.masking = masking
         # output.hidden_size = hidden_size
@@ -101,7 +95,6 @@
     # @hidden_size.setter
     # def masking(self, value):
 
->>>>>>> c35e8f79
     @property
     def masking(self):
         return self._masking
@@ -137,11 +130,7 @@
             outputs = self.projection_module(outputs)
 
         if self.masking:
-<<<<<<< HEAD
-            return self.masking(
-=======
             outputs = self.masking(
->>>>>>> c35e8f79
                 outputs, item_ids=self.to_merge["categorical_module"].item_seq, training=training
             )
 
