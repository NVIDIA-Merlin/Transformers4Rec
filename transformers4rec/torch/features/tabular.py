--- conflicted
+++ resolved
@@ -158,17 +158,13 @@
         TabularFeatures
             Returns ``TabularFeatures`` from a dataset schema
         """
-<<<<<<< HEAD
-        maybe_continuous_module, maybe_categorical_module = None, None
-        processed_features = []
-=======
         maybe_continuous_module, maybe_categorical_module, maybe_pretrained_module = (
             None,
             None,
             None,
         )
-
->>>>>>> 3ee06943
+        processed_features = []
+  
         if continuous_tags:
             if continuous_soft_embeddings:
                 maybe_continuous_module = cls.SOFT_EMBEDDING_MODULE_CLASS.from_schema(
@@ -185,23 +181,24 @@
             maybe_categorical_module = cls.EMBEDDING_MODULE_CLASS.from_schema(
                 schema, tags=categorical_tags, **kwargs
             )
-<<<<<<< HEAD
             processed_features.extend(schema.select_by_tag(categorical_tags).column_names)
+       if pretrained_embeddings_tags:
+            maybe_pretrained_module = cls.PRETRAINED_EMBEDDING_MODULE_CLASS.from_schema(
+                schema, tags=pretrained_embeddings_tags, **kwargs
+            )
+            processed_features.extend(schema.select_by_tag(pretrained_embeddings_tags).column_names)
 
         unprocessed_features = set(schema.column_names).difference(set(processed_features))
         if unprocessed_features:
             raise ValueError(
                 "Schema provided to `TabularFeatures` includes features "
-                "without CONTINUOUS or CATEGORICAL tags. "
-                "Please ensure all columns have either one of these tags "
+                "without any of the following tags: "
+                f"continuous ({continuous_tags}), categorical ({categorical_tags}), "
+                f"or pretrained embeddings ({pretrained_embeddings_tags}). "
+                "Please ensure all columns have one of these tags "
                 "or are excluded from the schema. "
                 f"\nUnproceesed features: {unprocessed_features} "
-=======
-        if pretrained_embeddings_tags:
-            maybe_pretrained_module = cls.PRETRAINED_EMBEDDING_MODULE_CLASS.from_schema(
-                schema, tags=pretrained_embeddings_tags, **kwargs
->>>>>>> 3ee06943
-            )
+       
 
         output = cls(
             continuous_module=maybe_continuous_module,
