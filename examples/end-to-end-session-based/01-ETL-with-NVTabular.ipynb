--- conflicted
+++ resolved
@@ -292,21 +292,12 @@
      "name": "stdout",
      "output_type": "stream",
      "text": [
-<<<<<<< HEAD
-      "   index  session_id  item_id  category   timestamp  itemid_ts_first\n",
-      "0   9242       71141       52        13  1396528901       1396312106\n",
-      "1   1480       71141       53        13  1396528906       1396311111\n",
-      "2  17292       71141       40        10  1396528907       1396310969\n",
-      "3  13607       71141      115        27  1396529076       1396330058\n",
-      "4  38231       71142       11         3  1396354133       1396311214\n"
-=======
       "   session_id   timestamp    item_id  category  itemid_ts_first\n",
       "0        4993  1396727816  214835285         0       1396332436\n",
       "1        4993  1396727863  214530703         0       1396339114\n",
       "2        4993  1396727898  214530705         0       1396330224\n",
       "3        4993  1396728063  214835713         0       1396327474\n",
       "4        4993  1396730097  214512611         0       1396328044\n"
->>>>>>> a070e77f
      ]
     }
    ],
@@ -705,11 +696,7 @@
        "    <tr>\n",
        "      <th>2</th>\n",
        "      <td>item_id-list</td>\n",
-<<<<<<< HEAD
-       "      <td>(Tags.LIST, Tags.CATEGORICAL, Tags.ITEM_ID, Ta...</td>\n",
-=======
        "      <td>(Tags.CATEGORICAL, Tags.ITEM_ID, Tags.ITEM, Ta...</td>\n",
->>>>>>> a070e77f
        "      <td>DType(name='int64', element_type=&lt;ElementType....</td>\n",
        "      <td>True</td>\n",
        "      <td>True</td>\n",
@@ -721,15 +708,9 @@
        "      <td>0.0</td>\n",
        "      <td>388.0</td>\n",
        "      <td>item_id</td>\n",
-<<<<<<< HEAD
-       "      <td>389.0</td>\n",
-       "      <td>45.0</td>\n",
-       "      <td>20.0</td>\n",
-=======
        "      <td>52741.0</td>\n",
        "      <td>512.0</td>\n",
        "      <td>0.0</td>\n",
->>>>>>> a070e77f
        "      <td>20.0</td>\n",
        "    </tr>\n",
        "    <tr>\n",
@@ -787,15 +768,9 @@
        "      <td>0.0</td>\n",
        "      <td>123.0</td>\n",
        "      <td>category</td>\n",
-<<<<<<< HEAD
-       "      <td>124.0</td>\n",
-       "      <td>24.0</td>\n",
-       "      <td>20.0</td>\n",
-=======
        "      <td>336.0</td>\n",
        "      <td>42.0</td>\n",
        "      <td>0.0</td>\n",
->>>>>>> a070e77f
        "      <td>20.0</td>\n",
        "    </tr>\n",
        "    <tr>\n",
@@ -823,11 +798,7 @@
        "</div>"
       ],
       "text/plain": [
-<<<<<<< HEAD
-       "[{'name': 'session_id', 'tags': {<Tags.CATEGORICAL: 'categorical'>}, 'properties': {}, 'dtype': DType(name='int64', element_type=<ElementType.Int: 'int'>, element_size=64, element_unit=None, signed=True, shape=Shape(dims=(Dimension(min=0, max=None),))), 'is_list': False, 'is_ragged': False}, {'name': 'item_id-count', 'tags': {<Tags.CATEGORICAL: 'categorical'>}, 'properties': {'num_buckets': None, 'freq_threshold': 0, 'max_size': 0, 'start_index': 1, 'cat_path': './/categories/unique.item_id.parquet', 'domain': {'min': 0, 'max': 388, 'name': 'item_id'}, 'embedding_sizes': {'cardinality': 389, 'dimension': 45}}, 'dtype': DType(name='int32', element_type=<ElementType.Int: 'int'>, element_size=32, element_unit=None, signed=True, shape=Shape(dims=(Dimension(min=0, max=None),))), 'is_list': False, 'is_ragged': False}, {'name': 'item_id-list', 'tags': {<Tags.LIST: 'list'>, <Tags.CATEGORICAL: 'categorical'>, <Tags.ITEM_ID: 'item_id'>, <Tags.ID: 'id'>, <Tags.ITEM: 'item'>}, 'properties': {'num_buckets': None, 'freq_threshold': 0, 'max_size': 0, 'start_index': 1, 'cat_path': './/categories/unique.item_id.parquet', 'domain': {'min': 0, 'max': 388, 'name': 'item_id'}, 'embedding_sizes': {'cardinality': 389, 'dimension': 45}, 'value_count': {'min': 20, 'max': 20}}, 'dtype': DType(name='int64', element_type=<ElementType.Int: 'int'>, element_size=64, element_unit=None, signed=True, shape=Shape(dims=(Dimension(min=0, max=None), Dimension(min=20, max=20)))), 'is_list': True, 'is_ragged': False}, {'name': 'et_dayofweek_sin-list', 'tags': {<Tags.LIST: 'list'>, <Tags.CONTINUOUS: 'continuous'>}, 'properties': {'value_count': {'min': 20, 'max': 20}}, 'dtype': DType(name='float32', element_type=<ElementType.Float: 'float'>, element_size=32, element_unit=None, signed=True, shape=Shape(dims=(Dimension(min=0, max=None), Dimension(min=20, max=20)))), 'is_list': True, 'is_ragged': False}, {'name': 'product_recency_days_log_norm-list', 'tags': {<Tags.LIST: 'list'>, <Tags.CONTINUOUS: 'continuous'>}, 'properties': {'value_count': {'min': 20, 'max': 20}}, 'dtype': DType(name='float32', element_type=<ElementType.Float: 'float'>, element_size=32, element_unit=None, signed=True, shape=Shape(dims=(Dimension(min=0, max=None), Dimension(min=20, max=20)))), 'is_list': True, 'is_ragged': False}, {'name': 'category-list', 'tags': {<Tags.CATEGORICAL: 'categorical'>, <Tags.LIST: 'list'>}, 'properties': {'num_buckets': None, 'freq_threshold': 0, 'max_size': 0, 'start_index': 1, 'cat_path': './/categories/unique.category.parquet', 'domain': {'min': 0, 'max': 123, 'name': 'category'}, 'embedding_sizes': {'cardinality': 124, 'dimension': 24}, 'value_count': {'min': 20, 'max': 20}}, 'dtype': DType(name='int64', element_type=<ElementType.Int: 'int'>, element_size=64, element_unit=None, signed=True, shape=Shape(dims=(Dimension(min=0, max=None), Dimension(min=20, max=20)))), 'is_list': True, 'is_ragged': False}, {'name': 'day_index', 'tags': {<Tags.CATEGORICAL: 'categorical'>}, 'properties': {}, 'dtype': DType(name='int64', element_type=<ElementType.Int: 'int'>, element_size=64, element_unit=None, signed=True, shape=Shape(dims=None)), 'is_list': False, 'is_ragged': False}]"
-=======
        "[{'name': 'session_id', 'tags': {<Tags.CATEGORICAL: 'categorical'>}, 'properties': {}, 'dtype': DType(name='int64', element_type=<ElementType.Int: 'int'>, element_size=64, element_unit=None, signed=True, shape=Shape(dims=(Dimension(min=0, max=None),))), 'is_list': False, 'is_ragged': False}, {'name': 'item_id-count', 'tags': {<Tags.CATEGORICAL: 'categorical'>}, 'properties': {'num_buckets': None, 'freq_threshold': 0, 'max_size': 0, 'start_index': 1, 'cat_path': './/categories/unique.item_id.parquet', 'domain': {'min': 0, 'max': 52740, 'name': 'item_id'}, 'embedding_sizes': {'cardinality': 52741, 'dimension': 512}}, 'dtype': DType(name='int32', element_type=<ElementType.Int: 'int'>, element_size=32, element_unit=None, signed=True, shape=Shape(dims=(Dimension(min=0, max=None),))), 'is_list': False, 'is_ragged': False}, {'name': 'item_id-list', 'tags': {<Tags.CATEGORICAL: 'categorical'>, <Tags.ITEM_ID: 'item_id'>, <Tags.ITEM: 'item'>, <Tags.LIST: 'list'>, <Tags.ID: 'id'>}, 'properties': {'num_buckets': None, 'freq_threshold': 0, 'max_size': 0, 'start_index': 1, 'cat_path': './/categories/unique.item_id.parquet', 'domain': {'min': 0, 'max': 52740, 'name': 'item_id'}, 'embedding_sizes': {'cardinality': 52741, 'dimension': 512}, 'value_count': {'min': 0, 'max': 20}}, 'dtype': DType(name='int64', element_type=<ElementType.Int: 'int'>, element_size=64, element_unit=None, signed=True, shape=Shape(dims=(Dimension(min=0, max=None), Dimension(min=0, max=20)))), 'is_list': True, 'is_ragged': True}, {'name': 'et_dayofweek_sin-list', 'tags': {<Tags.LIST: 'list'>, <Tags.CONTINUOUS: 'continuous'>}, 'properties': {'value_count': {'min': 0, 'max': 20}}, 'dtype': DType(name='float32', element_type=<ElementType.Float: 'float'>, element_size=32, element_unit=None, signed=True, shape=Shape(dims=(Dimension(min=0, max=None), Dimension(min=0, max=20)))), 'is_list': True, 'is_ragged': True}, {'name': 'product_recency_days_log_norm-list', 'tags': {<Tags.LIST: 'list'>, <Tags.CONTINUOUS: 'continuous'>}, 'properties': {'value_count': {'min': 0, 'max': 20}}, 'dtype': DType(name='float32', element_type=<ElementType.Float: 'float'>, element_size=32, element_unit=None, signed=True, shape=Shape(dims=(Dimension(min=0, max=None), Dimension(min=0, max=20)))), 'is_list': True, 'is_ragged': True}, {'name': 'category-list', 'tags': {<Tags.CATEGORICAL: 'categorical'>, <Tags.LIST: 'list'>}, 'properties': {'num_buckets': None, 'freq_threshold': 0, 'max_size': 0, 'start_index': 1, 'cat_path': './/categories/unique.category.parquet', 'domain': {'min': 0, 'max': 335, 'name': 'category'}, 'embedding_sizes': {'cardinality': 336, 'dimension': 42}, 'value_count': {'min': 0, 'max': 20}}, 'dtype': DType(name='int64', element_type=<ElementType.Int: 'int'>, element_size=64, element_unit=None, signed=True, shape=Shape(dims=(Dimension(min=0, max=None), Dimension(min=0, max=20)))), 'is_list': True, 'is_ragged': True}, {'name': 'day_index', 'tags': {<Tags.CATEGORICAL: 'categorical'>}, 'properties': {}, 'dtype': DType(name='int64', element_type=<ElementType.Int: 'int'>, element_size=64, element_unit=None, signed=True, shape=Shape(dims=(Dimension(min=0, max=None),))), 'is_list': False, 'is_ragged': False}]"
->>>>>>> a070e77f
       ]
      },
      "execution_count": 15,
@@ -906,27 +877,6 @@
       "1       70003              4   \n",
       "2       70005              5   \n",
       "\n",
-<<<<<<< HEAD
-      "                                        item_id-list  \\\n",
-      "0  [4, 14, 19, 40, 59, 0, 0, 0, 0, 0, 0, 0, 0, 0,...   \n",
-      "1  [31, 64, 17, 30, 0, 0, 0, 0, 0, 0, 0, 0, 0, 0,...   \n",
-      "2  [15, 21, 10, 12, 39, 0, 0, 0, 0, 0, 0, 0, 0, 0...   \n",
-      "\n",
-      "                               et_dayofweek_sin-list  \\\n",
-      "0  [-0.9749281, -0.9749281, -0.9749281, -0.974928...   \n",
-      "1  [0.43388295, 0.43388295, 0.43388295, 0.4338829...   \n",
-      "2  [-0.43388462, -0.43388462, -0.43388462, -0.433...   \n",
-      "\n",
-      "                  product_recency_days_log_norm-list  \\\n",
-      "0  [1.1948358, 1.191799, 1.1963754, 1.1943619, 1....   \n",
-      "1  [0.20296364, 0.22679561, 0.22158106, 0.2230251...   \n",
-      "2  [0.8622109, 0.86075187, 0.8641331, 0.86551183,...   \n",
-      "\n",
-      "                                       category-list  day_index  \n",
-      "0  [2, 4, 5, 9, 15, 0, 0, 0, 0, 0, 0, 0, 0, 0, 0,...          4  \n",
-      "1  [8, 16, 5, 8, 0, 0, 0, 0, 0, 0, 0, 0, 0, 0, 0,...          2  \n",
-      "2  [6, 7, 3, 6, 9, 0, 0, 0, 0, 0, 0, 0, 0, 0, 0, ...          3  \n"
-=======
       "                                              item_id-list  \\\n",
       "6606147  [604, 878, 742, 90, 4777, 1583, 3446, 8083, 34...   \n",
       "6606148                                       [184, 12288]   \n",
@@ -946,7 +896,6 @@
       "6606147  [3, 3, 3, 3, 3, 3, 3, 3, 3, 2, 3, 3]        178  \n",
       "6606148                                [2, 2]        178  \n",
       "6606149                                [7, 7]        180  \n"
->>>>>>> a070e77f
      ]
     }
    ],
@@ -964,11 +913,7 @@
      "name": "stderr",
      "output_type": "stream",
      "text": [
-<<<<<<< HEAD
-      "Creating time-based splits: 100%|██████████| 4/4 [00:00<00:00,  7.46it/s]\n"
-=======
       "Creating time-based splits: 100%|███████████████████████████████████████████████████████████████████████████████████████████████████████████████████████████████████████████████████████████████████████████████████████████████████████████████████████████████████████████████████████████████████████████████████████████████████████████████████████████| 5/5 [00:00<00:00,  5.76it/s]\n"
->>>>>>> a070e77f
      ]
     }
    ],
@@ -990,11 +935,7 @@
     {
      "data": {
       "text/plain": [
-<<<<<<< HEAD
-       "552"
-=======
        "570"
->>>>>>> a070e77f
       ]
      },
      "execution_count": 20,
